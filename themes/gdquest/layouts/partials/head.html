<head>
  <meta http-equiv="content-type" content="text/html; charset=utf-8">

  <!-- FAVICON -->
  <link rel="icon" type="image/png" href="gdquest-favicon.png" />
  <!--[if IE]><link rel="shortcut icon" type="image/x-icon" href="gdquest-favicon.ico" /><![endif]-->

  <title>{{ .Title }} {{ if ne .Title .Site.Title }} &middot; {{ .Site.Title }}{{ end }}</title>

  {{ "<!--[if lt IE 9]>" | safeHTML }}
  <script src="https://oss.maxcdn.com/libs/html5shiv/3.7.0/html5shiv.js"></script>
  <script src="https://oss.maxcdn.com/libs/respond.js/1.4.2/respond.min.js"></script>
  {{ "<![endif]-->" | safeHTML }}

  <!-- Concise.css GDquest theme -->
  <!-- <link rel="stylesheet" href="{{ "/css/" | absURL }}min.css"> -->
<<<<<<< HEAD
   <link rel="stylesheet" href="{{ "/css/" | absURL }}{{ .Site.Params.stylesheet }}"> 
  <!--<link rel="stylesheet" href="{{ "/css/concise_gdquest/dist/" | absURL }}concise.css">-->
  <!--<link rel="stylesheet" href="{{ "/css/concise-theme/dist/" | absURL }}gdquest.css">-->
=======
  <!-- <link rel="stylesheet" href="{{ "/css/" | absURL }}concise.css"> -->
  <link rel="stylesheet" href="{{ "/css/concise-theme/dist/" | absURL }}gdquest.css">
  <link href="https://fonts.googleapis.com/css?family=Muli|Roboto" rel="stylesheet">
>>>>>>> 4631f06a

  <!-- Highlight.js -->
  {{ if isset .Params "highlight" }}
  <link rel="stylesheet" href="{{ "/css/highlight/" | absURL }}monokai.css">
  {{ end }}

  <!-- METAS -->
  <meta http-equiv="X-UA-Compatible" content="IE=edge">
  <meta name="HandheldFriendly" content="True">
  <meta name="MobileOptimized" content="320">
  <meta name="viewport" content="width=device-width, initial-scale=1">

  {{ if .Description }}
  <meta name="description" content="{{ .Description }}" />
  {{ else }}
  <meta name="description" content="{{ .Site.Params.description }}" />
  {{ end }}
  <meta name="keywords" content="{{ if .Keywords }}{{ range .Keywords }}{{ . }}, {{ end }}{{else if isset .Params "tags" }}{{ range .Params.tags }}{{ . }}, {{ end }}{{end}}">
  {{ with .Site.Params.googleplus }}
  <link rel="author" href="http://plus.google.com/+{{ . }}">
  {{ end }}

  <meta property="og:title" content="{{ .Title }} {{ if ne .Title .Site.Title }} &middot; {{ .Site.Title }} {{ end }}">
  <meta property="og:site_name" content="{{ .Site.Title }}"/>
  <meta property="og:url" content="{{ .Permalink }}" />
  <meta property="og:locale" content="{{ .Site.LanguageCode }}">

  {{ if not .IsPage }}
  <meta property="og:type" content="website" />
  {{ else }}
  <meta property="og:type" content="article" />
  <meta property="og:description" content="{{ .Description }}"/>
  <meta property="og:article:published_time" content="{{ .Date.Format "2006-01-02T15:04:05Z07:00" | safeHTML }}" />
  <meta property="og:article:modified_time" content="{{ .Date.Format "2006-01-02T15:04:05Z07:00" | safeHTML }}" />

    {{ if .Keywords }}
      {{ range .Keywords }}
  <meta property="og:article:tag" content="{{ . }}">
      {{ end }}
    {{ else if isset .Params "tags" }}
      {{ range .Params.tags }}
  <meta property="og:article:tag" content="{{ . }}">
      {{ end }}
    {{ end }}

    {{ if ne .Site.Params.twitter "" }}
  <meta name="twitter:card" content="summary" />
  <meta name="twitter:site" content="@{{ .Site.Params.twitter }}" />
  <meta name="twitter:creator" content="@{{ .Site.Params.twitter }}" />
  <meta name="twitter:title" content="{{ .Title }}" />
  <meta name="twitter:description" content="{{ .Description }}" />
  <meta name="twitter:url" content="{{ .Permalink }}" />
  <meta name="twitter:domain" content="{{ .Site.BaseURL }}">
    {{ end }}

  <script type="application/ld+json">
    {
      "@context": "http://schema.org",
      "@type": "Article",
      "headline": "{{ .Title }}",
      "author": {
        "@type": "Person",
        "name": "http://profiles.google.com/+{{ .Site.Params.googleplus }}?rel=author"
      },
      "datePublished": "{{ .Date.Format "2006-01-02" }}",
      "description": "{{ .Description }}",
      "wordCount": {{ .WordCount }}
    }
  </script>
  {{ end }}

  {{ if .RSSlink }}
  <link href="{{ .RSSlink }}" rel="alternate" type="application/rss+xml" title="{{ .Title }}" />
  {{ end }}
  <link rel="canonical" href="{{ .Permalink }}" />

  <link rel="apple-touch-icon-precomposed" sizes="144x144" href="{{ "/touch-icon-144-precomposed.png" | absURL }}">
  <link href="{{ "/favicon.png" | absURL }}" rel="icon">

  {{ .Hugo.Generator }}
</head><|MERGE_RESOLUTION|>--- conflicted
+++ resolved
@@ -14,15 +14,9 @@
 
   <!-- Concise.css GDquest theme -->
   <!-- <link rel="stylesheet" href="{{ "/css/" | absURL }}min.css"> -->
-<<<<<<< HEAD
-   <link rel="stylesheet" href="{{ "/css/" | absURL }}{{ .Site.Params.stylesheet }}"> 
-  <!--<link rel="stylesheet" href="{{ "/css/concise_gdquest/dist/" | absURL }}concise.css">-->
-  <!--<link rel="stylesheet" href="{{ "/css/concise-theme/dist/" | absURL }}gdquest.css">-->
-=======
   <!-- <link rel="stylesheet" href="{{ "/css/" | absURL }}concise.css"> -->
   <link rel="stylesheet" href="{{ "/css/concise-theme/dist/" | absURL }}gdquest.css">
   <link href="https://fonts.googleapis.com/css?family=Muli|Roboto" rel="stylesheet">
->>>>>>> 4631f06a
 
   <!-- Highlight.js -->
   {{ if isset .Params "highlight" }}
